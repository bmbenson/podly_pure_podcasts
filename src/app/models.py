--- conflicted
+++ resolved
@@ -2,18 +2,10 @@
 
 
 # mypy typing issue https://github.com/python/mypy/issues/17918
-<<<<<<< HEAD
-class Feed(db.Model):  # type: ignore
-    # TODO FIXME
-    id = db.Column(db.Integer, primary_key=True, autoincrement=True)
-    # username = db.Column(db.String(80), unique=True, nullable=False)
-    # email = db.Column(db.String(120), unique=True, nullable=False)
-=======
 class Feed(db.Model):  # type: ignore[name-defined, misc]
     id = db.Column(db.Integer, primary_key=True)
     username = db.Column(db.String(80), unique=True, nullable=False)
     email = db.Column(db.String(120), unique=True, nullable=False)
->>>>>>> 55f3c01b
 
     # posts = db.relationship("Post", backref="author", lazy=True)
 
