--- conflicted
+++ resolved
@@ -141,22 +141,11 @@
         logger.warning(f"Post: {post.title} is not whitelisted")
         return flask.make_response(("Episode not whitelisted", 403))
 
-<<<<<<< HEAD
-    output_path = download_and_process_post(p_guid)
-
-    try:
-        return send_file(path_or_file=Path(output_path).resolve())
-    except Exception as e:  # pylint: disable=broad-exception-caught
-        logger.error(f"Error sending file: {e}")
-        return flask.make_response(("Error sending file", 500))
-
-=======
-    # Retrieve the Flask application instance
+    # Retrieve the Flask application instance and use the refactored download function.
+    from flask import current_app, send_file
     app = current_app._get_current_object()
 
-    # Utilize the refactored download_and_process function with app
     result = download_and_process(post, app)
-
     if result["status"] == "success":
         try:
             output_path = result["message"]
@@ -166,8 +155,8 @@
             return flask.make_response(("Error sending file", 500))
     else:
         return flask.make_response((result["message"], 500))
-
 @main_bp.route("/download_all", methods=["POST"])
+
 def download_all_posts() -> flask.Response:
     logger.info("Initiating bulk download of all podcasts (ignoring whitelist status).")
     posts = Post.query.all()
@@ -176,6 +165,8 @@
         return flask.make_response(("No podcasts available for download.", 400))
 
     download_results = []
+    # (Additional bulk processing logic would go here.)
+    return flask.make_response(("Bulk download initiated", 200))
 
     # Determine the number of worker threads based on config
     max_workers = config.threads if config.threads > 0 else 1  # Default to 1 if not set
@@ -203,7 +194,6 @@
 
     logger.info("Bulk download completed.")
     return jsonify(download_results), 200
->>>>>>> e203e12d
 
 @main_bp.route("/feed", methods=["POST"])
 def add_feed() -> ResponseReturnValue:
